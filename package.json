{
  "name": "@baleada/vue-features",
  "version": "0.4.1",
  "description": "User interface features composed from Baleada Composition functions and the Vue 3 API",
  "main": "lib/index.js",
  "module": "lib/index.js",
  "scripts": {
    "prepare": "rollup --config rollup.config.js"
  },
  "repository": {
    "type": "git",
    "url": "git+https://github.com/baleada/vue-features.git"
  },
  "keywords": [
    "baleada",
    "vue",
    "composition function",
    "hook",
    "user interface",
    "features"
  ],
  "author": {
    "name": "Alex Vipond",
    "email": "hello@alexvipond.dev",
    "url": "https://alexvipond.dev"
  },
  "license": "MIT",
  "bugs": {
    "url": "https://github.com/baleada/vue-features/issues"
  },
  "homepage": "https://baleada.netlify,com",
  "devDependencies": {
    "@babel/cli": "^7.8.4",
    "@babel/core": "^7.8.4",
    "@babel/helpers": "^7.10.4",
    "@babel/plugin-proposal-optional-chaining": "^7.11.0",
    "@babel/plugin-proposal-private-methods": "^7.8.3",
    "@babel/plugin-transform-runtime": "^7.11.5",
    "@babel/preset-env": "^7.8.4",
    "@baleada/prepare": "^0.1.1",
    "@baleada/rollup-plugin-virtual": "^0.0.5",
    "@baleada/source-transform-files-to-index": "^0.2.2",
    "@rollup/plugin-babel": "^5.2.1",
    "@rollup/plugin-node-resolve": "^7.1.1",
    "fast-async": "^6.3.8",
    "rollup": "^2.33.1"
  },
<<<<<<< HEAD
  "sideEffects": false,
  "dependencies": {
    "@babel/runtime": "^7.9.2",
    "@baleada/vue-composition": "^0.8.4",
    "vue": "^3.0.2"
  }
=======
  "peerDependencies": {
    "@baleada/vue-composition": "0.x",
    "vue": "3.x",
    "@babel/runtime": ">=7.11.2"
  },
  "sideEffects": false
>>>>>>> 596feb4d
}<|MERGE_RESOLUTION|>--- conflicted
+++ resolved
@@ -45,19 +45,10 @@
     "fast-async": "^6.3.8",
     "rollup": "^2.33.1"
   },
-<<<<<<< HEAD
   "sideEffects": false,
   "dependencies": {
     "@babel/runtime": "^7.9.2",
     "@baleada/vue-composition": "^0.8.4",
     "vue": "^3.0.2"
   }
-=======
-  "peerDependencies": {
-    "@baleada/vue-composition": "0.x",
-    "vue": "3.x",
-    "@babel/runtime": ">=7.11.2"
-  },
-  "sideEffects": false
->>>>>>> 596feb4d
 }